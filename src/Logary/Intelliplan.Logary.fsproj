<<<<<<< HEAD
﻿<?xml version="1.0" encoding="utf-8"?>
<Project ToolsVersion="4.0" DefaultTargets="Build" xmlns="http://schemas.microsoft.com/developer/msbuild/2003">
  <Import Project="$(MSBuildExtensionsPath)\$(MSBuildToolsVersion)\Microsoft.Common.props" Condition="Exists('$(MSBuildExtensionsPath)\$(MSBuildToolsVersion)\Microsoft.Common.props')" />
  <PropertyGroup>
    <Configuration Condition=" '$(Configuration)' == '' ">Release</Configuration>
    <Platform Condition=" '$(Platform)' == '' ">AnyCPU</Platform>
    <SchemaVersion>2.0</SchemaVersion>
    <ProjectGuid>{f7e5b6e8-5d55-4974-9ca7-4c94d810631f}</ProjectGuid>
    <OutputType>Library</OutputType>
    <RootNamespace>Intelliplan.Logary</RootNamespace>
    <AssemblyName>Intelliplan.Logary</AssemblyName>
    <TargetFrameworkVersion>v4.0</TargetFrameworkVersion>
    <Name>Intelliplan.Logary</Name>
  </PropertyGroup>
  <PropertyGroup Condition=" '$(Configuration)|$(Platform)' == 'Debug|AnyCPU' ">
    <DebugType>true</DebugType>
    <Optimize>false</Optimize>
    <Tailcalls>false</Tailcalls>
    <OutputPath>bin\Debug\</OutputPath>
    <DefineConstants>DEBUG;TRACE</DefineConstants>
    <WarningLevel>3</WarningLevel>
    <DocumentationFile>bin\Debug\Intelliplan.Logary.xml</DocumentationFile>
  </PropertyGroup>
  <PropertyGroup Condition=" '$(Configuration)|$(Platform)' == 'Release|AnyCPU' ">
    <DebugType>pdbonly</DebugType>
    <Optimize>true</Optimize>
    <Tailcalls>true</Tailcalls>
    <OutputPath>bin\Release\</OutputPath>
    <DefineConstants>TRACE</DefineConstants>
    <WarningLevel>3</WarningLevel>
    <DocumentationFile>bin\Release\Intelliplan.Logary.xml</DocumentationFile>
  </PropertyGroup>
  <ItemGroup>
    <None Include="Example.fsx" />
    <None Include="README.md" />
    <Compile Include="Internals_Utils.fs" />
    <Compile Include="ServiceMetadata.fs" />
    <Compile Include="Named.fs" />
    <Compile Include="LogLevel.fs" />
    <Compile Include="LogLine.fs" />
    <Compile Include="Metrics.fs" />
    <Compile Include="Acks.fs" />
    <Compile Include="HealthCheck.fs" />
    <Compile Include="Logger.fs" />
    <Compile Include="LogManager.fs" />
    <Compile Include="Internals_FlyweightLogger.fs" />
    <Compile Include="Internals_Globals.fs" />
    <Compile Include="Internals_InternalLogger.fs" />
    <Compile Include="Targets.fs" />
    <Compile Include="Formatting.fs" />
    <Compile Include="Rules.fs" />
    <Compile Include="LogaryConf.fs" />
    <Compile Include="Metric_Gauge.fs" />
    <Compile Include="Metric_Counter.fs" />
    <Compile Include="Metric_Histogram.fs" />
    <Compile Include="Target_CoreTargets.fs" />
    <Compile Include="Logging.fs" />
    <Compile Include="Log.fs" />
    <Compile Include="LogaryMessage.fs" />
    <Compile Include="Target_Nimrod.fs" />
    <Compile Include="Target_Logstash.fs" />
    <Compile Include="Target_Graphite.fs" />
    <Compile Include="HealthChecks.fs" />
    <Compile Include="Registry.fs" />
    <Compile Include="Configuration_Config.fs" />
    <Compile Include="Configuration_FactoryApi.fs" />
    <Compile Include="LoggerExtensions.fs" />
    <None Include="packages.config" />
    <Content Include="LogaryTargetOutline.txt" />
    <None Include="App.config" />
    <Compile Include="AssemblyVersionInfo.fs" />
    <Compile Include="AssemblyInfo.fs" />
  </ItemGroup>
  <ItemGroup>
    <Reference Include="FSharp.Core">
      <HintPath>..\packages\FSharp.Core.3.0.0.2\lib\net40\FSharp.Core.dll</HintPath>
      <Private>True</Private>
    </Reference>
    <Reference Include="Intelliplan.JsonNet">
      <HintPath>..\packages\Intelliplan.JsonNet.1.5.0\lib\net40\Intelliplan.JsonNet.dll</HintPath>
      <Private>True</Private>
    </Reference>
    <Reference Include="Intelliplan.JsonNet.NodaTime">
      <HintPath>..\packages\Intelliplan.JsonNet.NodaTime.1.5.0\lib\net40\Intelliplan.JsonNet.NodaTime.dll</HintPath>
      <Private>True</Private>
    </Reference>
    <Reference Include="mscorlib" />
    <Reference Include="Newtonsoft.Json">
      <HintPath>..\packages\Newtonsoft.Json.5.0.8\lib\net40\Newtonsoft.Json.dll</HintPath>
      <Private>True</Private>
    </Reference>
    <Reference Include="NodaTime">
      <HintPath>..\packages\NodaTime.1.2.0\lib\net35-Client\NodaTime.dll</HintPath>
      <Private>True</Private>
    </Reference>
    <Reference Include="policy.2.3.FSharp.Core">
      <HintPath>..\packages\FSharp.Core.3.0.0.2\lib\net40\policy.2.3.FSharp.Core.dll</HintPath>
      <Private>True</Private>
    </Reference>
    <Reference Include="System" />
    <Reference Include="System.Core" />
    <Reference Include="System.Numerics" />
    <Reference Include="System.Xml" />
  </ItemGroup>
  <ItemGroup>
    <ProjectReference Include="..\Fsharp.Actor\src\FSharp.Actor\FSharp.Actor-logary.fsproj">
      <Name>FSharp.Actor-logary</Name>
      <Project>{aa4bc25b-04f7-4b39-bf28-0b0058193ed9}</Project>
      <Private>True</Private>
    </ProjectReference>
  </ItemGroup>
  <PropertyGroup>
    <MinimumVisualStudioVersion Condition="'$(MinimumVisualStudioVersion)' == ''">11</MinimumVisualStudioVersion>
  </PropertyGroup>
  <Choose>
    <When Condition="'$(VisualStudioVersion)' == '11.0'">
      <PropertyGroup Condition="Exists('..\vendor\FSharp\3.0\Microsoft.FSharp.Targets')">
        <FSharpTargetsPath>..\vendor\FSharp\3.0\Microsoft.FSharp.Targets</FSharpTargetsPath>
      </PropertyGroup>
    </When>
    <Otherwise>
      <PropertyGroup Condition="Exists('$(MSBuildExtensionsPath32)\Microsoft\VisualStudio\v$(VisualStudioVersion)\FSharp\Microsoft.FSharp.Targets')">
        <FSharpTargetsPath>$(MSBuildExtensionsPath32)\Microsoft\VisualStudio\v$(VisualStudioVersion)\FSharp\Microsoft.FSharp.Targets</FSharpTargetsPath>
      </PropertyGroup>
    </Otherwise>
  </Choose>
  <Import Project="$(FSharpTargetsPath)" />
</Project>
=======
﻿<?xml version="1.0" encoding="utf-8"?>
<Project ToolsVersion="4.0" DefaultTargets="Build" xmlns="http://schemas.microsoft.com/developer/msbuild/2003">
  <Import Project="$(MSBuildExtensionsPath)\$(MSBuildToolsVersion)\Microsoft.Common.props" Condition="Exists('$(MSBuildExtensionsPath)\$(MSBuildToolsVersion)\Microsoft.Common.props')" />
  <PropertyGroup>
    <Configuration Condition=" '$(Configuration)' == '' ">Debug</Configuration>
    <Platform Condition=" '$(Platform)' == '' ">AnyCPU</Platform>
    <ProjectGuid>{F7E5B6E8-5D55-4974-9CA7-4C94D810631F}</ProjectGuid>
    <OutputType>Library</OutputType>
    <RootNamespace>Intelliplan.Logary</RootNamespace>
    <AssemblyName>Logary</AssemblyName>
    <TargetFrameworkVersion>v4.0</TargetFrameworkVersion>
    <Name>Intelliplan.Logary</Name>
  </PropertyGroup>
  <PropertyGroup Condition=" '$(Configuration)|$(Platform)' == 'Debug|AnyCPU' ">
    <DebugSymbols>true</DebugSymbols>
    <DebugType>full</DebugType>
    <Optimize>false</Optimize>
    <Tailcalls>false</Tailcalls>
    <OutputPath>bin\Debug\</OutputPath>
    <DefineConstants>DEBUG;TRACE</DefineConstants>
    <WarningLevel>3</WarningLevel>
    <DocumentationFile>bin\Debug\Logary.xml</DocumentationFile>
  </PropertyGroup>
  <PropertyGroup Condition=" '$(Configuration)|$(Platform)' == 'Release|AnyCPU' ">
    <DebugType>pdbonly</DebugType>
    <Optimize>true</Optimize>
    <Tailcalls>true</Tailcalls>
    <OutputPath>bin\Release\</OutputPath>
    <DefineConstants>TRACE</DefineConstants>
    <WarningLevel>3</WarningLevel>
    <DocumentationFile>bin\Release\Logary.xml</DocumentationFile>
  </PropertyGroup>
  <Import Project="$(MSBuildExtensionsPath32)\..\Microsoft SDKs\F#\3.0\Framework\v4.0\Microsoft.FSharp.Targets" Condition=" Exists('$(MSBuildExtensionsPath32)\..\Microsoft SDKs\F#\3.0\Framework\v4.0\Microsoft.FSharp.Targets')" />
  <ItemGroup>
    <Compile Include="WinPerfCounter.fs" />
    <Compile Include="WinPerfCounters.fs" />
    <None Include="README.md" />
    <None Include="WinPerfCounterGen.fsx" />
    <Compile Include="Lenses.fs" />
    <Compile Include="Named.fs" />
    <Compile Include="LogLevel.fs" />
    <Compile Include="Internals.fs" />
    <Compile Include="Internals_Deprecated.fs" />
    <Compile Include="Scheduling.fs" />
    <Compile Include="LogLine.fs" />
    <Compile Include="Measure.fs" />
    <Compile Include="Logger.fs" />
    <Compile Include="Internals_RuntimeInfo.fs" />
    <Compile Include="Metric.fs" />
    <Compile Include="Metrics_WinPerfCounters.fs" />
    <Compile Include="Metrics_Noop.fs" />
    <Compile Include="HealthCheck.fs" />
    <Compile Include="TO_THINK_ABOUT.fs" />
    <Compile Include="LogManager.fs" />
    <Compile Include="Internals_FlyweightLogger.fs" />
    <Compile Include="Internals_Globals.fs" />
    <Compile Include="Rule.fs" />
    <Compile Include="Target.fs" />
    <Compile Include="Internals_Logger.fs" />
    <Compile Include="Formatting.fs" />
    <Compile Include="Targets_Core.fs" />
    <Compile Include="Targets_Noop.fs" />
    <Compile Include="Targets_Nimrod.fs" />
    <Compile Include="Targets_Logstash.fs" />
    <Compile Include="Targets_Graphite.fs" />
    <Compile Include="Configuration_LogaryConf.fs" />
    <Compile Include="Registry.fs" />
    <Compile Include="Logging.fs" />
    <Compile Include="LoggerExtensions.fs" />
    <Compile Include="Configuration_ValidationException.fs" />
    <Compile Include="Configuration_Config.fs" />
    <Compile Include="Configuration_FactoryApi.fs" />
    <Compile Include="Configuration_TargetsDefaults.fs" />
    <Compile Include="Configuration_MetricsDefaults.fs" />
    <None Include="packages.config" />
    <None Include="App.config" />
    <Compile Include="AssemblyVersionInfo.fs" />
    <Compile Include="AssemblyInfo.fs" />
  </ItemGroup>
  <ItemGroup>
    <Reference Include="FSharp.Core">
      <HintPath>..\packages\FSharp.Core.3.0.0.2\lib\net40\FSharp.Core.dll</HintPath>
    </Reference>
    <Reference Include="Intelliplan.JsonNet">
      <HintPath>..\packages\Intelliplan.JsonNet.1.7.0\lib\net40\Intelliplan.JsonNet.dll</HintPath>
    </Reference>
    <Reference Include="Intelliplan.JsonNet.NodaTime">
      <HintPath>..\packages\Intelliplan.JsonNet.NodaTime.1.7.0\lib\net40\Intelliplan.JsonNet.NodaTime.dll</HintPath>
    </Reference>
    <Reference Include="mscorlib" />
    <Reference Include="Newtonsoft.Json">
      <HintPath>..\packages\Newtonsoft.Json.5.0.8\lib\net40\Newtonsoft.Json.dll</HintPath>
    </Reference>
    <Reference Include="NodaTime">
      <HintPath>..\packages\NodaTime.1.3.0\lib\net35-Client\NodaTime.dll</HintPath>
    </Reference>
    <Reference Include="policy.2.3.FSharp.Core">
      <HintPath>..\packages\FSharp.Core.3.0.0.2\lib\net40\policy.2.3.FSharp.Core.dll</HintPath>
    </Reference>
    <Reference Include="System" />
    <Reference Include="System.Core" />
    <Reference Include="System.Numerics" />
    <Reference Include="System.Xml" />
  </ItemGroup>
  <ItemGroup>
    <ProjectReference Include="..\FSharp.Actor-logary\src\FSharp.Actor\FSharp.Actor-logary.fsproj">
      <Name>FSharp.Actor-logary</Name>
      <Project>{AA4BC25B-04F7-4B39-BF28-0B0058193ED9}</Project>
    </ProjectReference>
  </ItemGroup>
  <PropertyGroup>
    <!-- This will give us the opportunity to sign Logary -->
    <PostBuildEvent Condition=" '$(SignAssemblyPfx)' != '' And '$(SignAssemblyPassword)' != '' And '$(OS)' != 'Unix' ">
      "$(ProjectPath)..\tools\signtool.exe" sign /f "$(SignAssemblyPfx)" /p "$(SignAssemblyPassword)" /t http://timestamp.verisign.com/scripts/timstamp.dll /du "https://github.com/logary/logary" "$(TargetPath)"
    </PostBuildEvent>
    <!-- see https://developer.mozilla.org/en/docs/Signing_an_executable_with_Authenticode -->
    <PostBuildEvent Condition=" '$(SignAssemblySPC)' != '' And '$(SignAssemblyPVK)' != '' And '$(OS)' == 'Unix' ">
      signcode \
       -spc "$(SignAssemblySPC)" \
       -v "$(SignAssemblyPVK)" \
       -a sha2 -$ commercial \
       -n "$(Name)" \
       -i https://www.github.com/logary/logary \
       -t http://timestamp.verisign.com/scripts/timstamp.dll \
       -tr 10 \
       "$(TargetPath)"
    </PostBuildEvent>
  </PropertyGroup>
</Project>
>>>>>>> 4559b26d
<|MERGE_RESOLUTION|>--- conflicted
+++ resolved
@@ -1,133 +1,3 @@
-<<<<<<< HEAD
-﻿<?xml version="1.0" encoding="utf-8"?>
-<Project ToolsVersion="4.0" DefaultTargets="Build" xmlns="http://schemas.microsoft.com/developer/msbuild/2003">
-  <Import Project="$(MSBuildExtensionsPath)\$(MSBuildToolsVersion)\Microsoft.Common.props" Condition="Exists('$(MSBuildExtensionsPath)\$(MSBuildToolsVersion)\Microsoft.Common.props')" />
-  <PropertyGroup>
-    <Configuration Condition=" '$(Configuration)' == '' ">Release</Configuration>
-    <Platform Condition=" '$(Platform)' == '' ">AnyCPU</Platform>
-    <SchemaVersion>2.0</SchemaVersion>
-    <ProjectGuid>{f7e5b6e8-5d55-4974-9ca7-4c94d810631f}</ProjectGuid>
-    <OutputType>Library</OutputType>
-    <RootNamespace>Intelliplan.Logary</RootNamespace>
-    <AssemblyName>Intelliplan.Logary</AssemblyName>
-    <TargetFrameworkVersion>v4.0</TargetFrameworkVersion>
-    <Name>Intelliplan.Logary</Name>
-  </PropertyGroup>
-  <PropertyGroup Condition=" '$(Configuration)|$(Platform)' == 'Debug|AnyCPU' ">
-    <DebugType>true</DebugType>
-    <Optimize>false</Optimize>
-    <Tailcalls>false</Tailcalls>
-    <OutputPath>bin\Debug\</OutputPath>
-    <DefineConstants>DEBUG;TRACE</DefineConstants>
-    <WarningLevel>3</WarningLevel>
-    <DocumentationFile>bin\Debug\Intelliplan.Logary.xml</DocumentationFile>
-  </PropertyGroup>
-  <PropertyGroup Condition=" '$(Configuration)|$(Platform)' == 'Release|AnyCPU' ">
-    <DebugType>pdbonly</DebugType>
-    <Optimize>true</Optimize>
-    <Tailcalls>true</Tailcalls>
-    <OutputPath>bin\Release\</OutputPath>
-    <DefineConstants>TRACE</DefineConstants>
-    <WarningLevel>3</WarningLevel>
-    <DocumentationFile>bin\Release\Intelliplan.Logary.xml</DocumentationFile>
-  </PropertyGroup>
-  <ItemGroup>
-    <None Include="Example.fsx" />
-    <None Include="README.md" />
-    <Compile Include="Internals_Utils.fs" />
-    <Compile Include="ServiceMetadata.fs" />
-    <Compile Include="Named.fs" />
-    <Compile Include="LogLevel.fs" />
-    <Compile Include="LogLine.fs" />
-    <Compile Include="Metrics.fs" />
-    <Compile Include="Acks.fs" />
-    <Compile Include="HealthCheck.fs" />
-    <Compile Include="Logger.fs" />
-    <Compile Include="LogManager.fs" />
-    <Compile Include="Internals_FlyweightLogger.fs" />
-    <Compile Include="Internals_Globals.fs" />
-    <Compile Include="Internals_InternalLogger.fs" />
-    <Compile Include="Targets.fs" />
-    <Compile Include="Formatting.fs" />
-    <Compile Include="Rules.fs" />
-    <Compile Include="LogaryConf.fs" />
-    <Compile Include="Metric_Gauge.fs" />
-    <Compile Include="Metric_Counter.fs" />
-    <Compile Include="Metric_Histogram.fs" />
-    <Compile Include="Target_CoreTargets.fs" />
-    <Compile Include="Logging.fs" />
-    <Compile Include="Log.fs" />
-    <Compile Include="LogaryMessage.fs" />
-    <Compile Include="Target_Nimrod.fs" />
-    <Compile Include="Target_Logstash.fs" />
-    <Compile Include="Target_Graphite.fs" />
-    <Compile Include="HealthChecks.fs" />
-    <Compile Include="Registry.fs" />
-    <Compile Include="Configuration_Config.fs" />
-    <Compile Include="Configuration_FactoryApi.fs" />
-    <Compile Include="LoggerExtensions.fs" />
-    <None Include="packages.config" />
-    <Content Include="LogaryTargetOutline.txt" />
-    <None Include="App.config" />
-    <Compile Include="AssemblyVersionInfo.fs" />
-    <Compile Include="AssemblyInfo.fs" />
-  </ItemGroup>
-  <ItemGroup>
-    <Reference Include="FSharp.Core">
-      <HintPath>..\packages\FSharp.Core.3.0.0.2\lib\net40\FSharp.Core.dll</HintPath>
-      <Private>True</Private>
-    </Reference>
-    <Reference Include="Intelliplan.JsonNet">
-      <HintPath>..\packages\Intelliplan.JsonNet.1.5.0\lib\net40\Intelliplan.JsonNet.dll</HintPath>
-      <Private>True</Private>
-    </Reference>
-    <Reference Include="Intelliplan.JsonNet.NodaTime">
-      <HintPath>..\packages\Intelliplan.JsonNet.NodaTime.1.5.0\lib\net40\Intelliplan.JsonNet.NodaTime.dll</HintPath>
-      <Private>True</Private>
-    </Reference>
-    <Reference Include="mscorlib" />
-    <Reference Include="Newtonsoft.Json">
-      <HintPath>..\packages\Newtonsoft.Json.5.0.8\lib\net40\Newtonsoft.Json.dll</HintPath>
-      <Private>True</Private>
-    </Reference>
-    <Reference Include="NodaTime">
-      <HintPath>..\packages\NodaTime.1.2.0\lib\net35-Client\NodaTime.dll</HintPath>
-      <Private>True</Private>
-    </Reference>
-    <Reference Include="policy.2.3.FSharp.Core">
-      <HintPath>..\packages\FSharp.Core.3.0.0.2\lib\net40\policy.2.3.FSharp.Core.dll</HintPath>
-      <Private>True</Private>
-    </Reference>
-    <Reference Include="System" />
-    <Reference Include="System.Core" />
-    <Reference Include="System.Numerics" />
-    <Reference Include="System.Xml" />
-  </ItemGroup>
-  <ItemGroup>
-    <ProjectReference Include="..\Fsharp.Actor\src\FSharp.Actor\FSharp.Actor-logary.fsproj">
-      <Name>FSharp.Actor-logary</Name>
-      <Project>{aa4bc25b-04f7-4b39-bf28-0b0058193ed9}</Project>
-      <Private>True</Private>
-    </ProjectReference>
-  </ItemGroup>
-  <PropertyGroup>
-    <MinimumVisualStudioVersion Condition="'$(MinimumVisualStudioVersion)' == ''">11</MinimumVisualStudioVersion>
-  </PropertyGroup>
-  <Choose>
-    <When Condition="'$(VisualStudioVersion)' == '11.0'">
-      <PropertyGroup Condition="Exists('..\vendor\FSharp\3.0\Microsoft.FSharp.Targets')">
-        <FSharpTargetsPath>..\vendor\FSharp\3.0\Microsoft.FSharp.Targets</FSharpTargetsPath>
-      </PropertyGroup>
-    </When>
-    <Otherwise>
-      <PropertyGroup Condition="Exists('$(MSBuildExtensionsPath32)\Microsoft\VisualStudio\v$(VisualStudioVersion)\FSharp\Microsoft.FSharp.Targets')">
-        <FSharpTargetsPath>$(MSBuildExtensionsPath32)\Microsoft\VisualStudio\v$(VisualStudioVersion)\FSharp\Microsoft.FSharp.Targets</FSharpTargetsPath>
-      </PropertyGroup>
-    </Otherwise>
-  </Choose>
-  <Import Project="$(FSharpTargetsPath)" />
-</Project>
-=======
 ﻿<?xml version="1.0" encoding="utf-8"?>
 <Project ToolsVersion="4.0" DefaultTargets="Build" xmlns="http://schemas.microsoft.com/developer/msbuild/2003">
   <Import Project="$(MSBuildExtensionsPath)\$(MSBuildToolsVersion)\Microsoft.Common.props" Condition="Exists('$(MSBuildExtensionsPath)\$(MSBuildToolsVersion)\Microsoft.Common.props')" />
@@ -256,5 +126,4 @@
        "$(TargetPath)"
     </PostBuildEvent>
   </PropertyGroup>
-</Project>
->>>>>>> 4559b26d
+</Project>