--- conflicted
+++ resolved
@@ -41,9 +41,6 @@
         (because "logging something, then shutting down" <| fun () ->
           "hi there" |> Logger.info logger |> run
           logary |> Config.shutdownSimple |> run |> ignore
-<<<<<<< HEAD
-          "after shutdown" |> Logger.info logger |> run
-=======
           printfn "unit test back in control"
           let didLog =
             Alt.choose [
@@ -52,7 +49,6 @@
             ] |> run
           Assert.Equal("should be false", false, didLog)
           logary |> finaliseLogary
->>>>>>> 2e52d633
           out.ToString())
         |> should contain "hi there"
         |> shouldNot contain "after shutdown"
